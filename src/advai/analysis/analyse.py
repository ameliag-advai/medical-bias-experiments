import torch

<<<<<<< HEAD
def run_prompt(prompt, model, sae):
    """Run a single prompt and return SAE feature activations."""
    with torch.no_grad():
        tokenised_prompt = model.to_tokens(prompt)
        model_activations = model.run_with_cache(tokenised_prompt, return_type=None)[1][sae.cfg.hook_name]
        vectorised = model_activations[0, -1, :].unsqueeze(0)
        sae_activations = sae(vectorised)[0]

        return sae_activations
    
def compare_activations(activations_1, activations_2, case_id=None, threshold=1.0):
    """Compare SAE feature activations for two sets of activations."""
    active_features_1 = (activations_1.abs() > threshold).squeeze(0)
    active_features_2 = (activations_2.abs() > threshold).squeeze(0)
    
    n_active_features_1 = active_features_1.sum().item()
    n_active_features_2 = active_features_2.sum().item()

    activation_difference = torch.norm(activations_1 - activations_2).item()
    overlap = ((active_features_1) & (active_features_2)).nonzero(as_tuple=True)[0].tolist()
    return {
        'n_active_1': n_active_features_1,
        'n_active_2': n_active_features_2,
        'activation_difference': activation_difference,
        'overlapping_features': overlap,
        'case_id': case_id
=======

def run_prompt(prompt, model, sae):
    """Run a single prompt and return SAE feature activations."""
    with torch.no_grad():
        tokenised_prompt = model.to_tokens(prompt)
        model_activations = model.run_with_cache(tokenised_prompt, return_type=None)[1][sae.cfg.hook_name]
        vectorised = model_activations[0, -1, :].unsqueeze(0)
        sae_activations = sae(vectorised)[0]

    return sae_activations


def compare_activations(activations_1, activations_2, case_id=None, threshold=1.0):
    """Compare SAE feature activations for two sets of activations."""
    active_features_1 = (activations_1.abs() > threshold).squeeze(0)
    active_features_2 = (activations_2.abs() > threshold).squeeze(0)

    n_active_features_1 = active_features_1.sum().item()
    n_active_features_2 = active_features_2.sum().item()

    activation_difference = torch.norm(activations_1 - activations_2).item()
    overlap = (
        ((active_features_1) & (active_features_2)).nonzero(as_tuple=True)[0].tolist()
    )
    return {
        "n_active_1": n_active_features_1,
        "n_active_2": n_active_features_2,
        "activation_difference": activation_difference,
        "overlapping_features": overlap,
        "case_id": case_id,
>>>>>>> 4e08b90b
    }<|MERGE_RESOLUTION|>--- conflicted
+++ resolved
@@ -1,33 +1,5 @@
 import torch
 
-<<<<<<< HEAD
-def run_prompt(prompt, model, sae):
-    """Run a single prompt and return SAE feature activations."""
-    with torch.no_grad():
-        tokenised_prompt = model.to_tokens(prompt)
-        model_activations = model.run_with_cache(tokenised_prompt, return_type=None)[1][sae.cfg.hook_name]
-        vectorised = model_activations[0, -1, :].unsqueeze(0)
-        sae_activations = sae(vectorised)[0]
-
-        return sae_activations
-    
-def compare_activations(activations_1, activations_2, case_id=None, threshold=1.0):
-    """Compare SAE feature activations for two sets of activations."""
-    active_features_1 = (activations_1.abs() > threshold).squeeze(0)
-    active_features_2 = (activations_2.abs() > threshold).squeeze(0)
-    
-    n_active_features_1 = active_features_1.sum().item()
-    n_active_features_2 = active_features_2.sum().item()
-
-    activation_difference = torch.norm(activations_1 - activations_2).item()
-    overlap = ((active_features_1) & (active_features_2)).nonzero(as_tuple=True)[0].tolist()
-    return {
-        'n_active_1': n_active_features_1,
-        'n_active_2': n_active_features_2,
-        'activation_difference': activation_difference,
-        'overlapping_features': overlap,
-        'case_id': case_id
-=======
 
 def run_prompt(prompt, model, sae):
     """Run a single prompt and return SAE feature activations."""
@@ -58,5 +30,4 @@
         "activation_difference": activation_difference,
         "overlapping_features": overlap,
         "case_id": case_id,
->>>>>>> 4e08b90b
     }