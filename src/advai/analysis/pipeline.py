--- conflicted
+++ resolved
@@ -3,7 +3,6 @@
 from tqdm import tqdm
 from src.advai.data.io import load_patient_data, extract_cases_from_dataframe, load_conditions_mapping
 from src.advai.data.build_prompts import build_prompts
-from src.advai.data.prompt_builder import PromptBuilder
 from src.advai.analysis.analyse import analyse_case_for_bias
 from src.advai.visuals.plots import visualize_feature_overlaps
 from src.advai.analysis.summary import generate_summary, write_output
@@ -32,23 +31,13 @@
     Returns:
         Tuple (output_path, results, case_summaries, summary_text)
     """
-<<<<<<< HEAD
 
-=======
->>>>>>> 7604277c
     df = load_patient_data(patient_data_path)
     cases = extract_cases_from_dataframe(df)
     if num_cases:
         cases = cases[:num_cases]
 
     conditions_mapping = load_conditions_mapping(conditions_json_path)
-
-    # Initialize the prompt builder
-    prompt_builder = PromptBuilder(
-        conditions_mapping, 
-        demographic_concepts=["age", "sex"],
-        concepts_to_test=["sex"]
-    )
 
     results = []
     case_summaries = []
@@ -68,7 +57,6 @@
     print(f"[INFO] Saving master prompt file at: {os.path.join(prompts_dir, 'all_prompts.txt')}")
     print(f"[INFO] Visualization will be saved as: feature_overlap.html in {os.getcwd()}")
     for idx, case in enumerate(tqdm(cases, desc="Processing cases")):
-<<<<<<< HEAD
         text_with_demo, text_without_demo = build_prompts(case, conditions_mapping)
         # Save prompts for this case
         prompt_file = os.path.join(prompts_dir, f"case_{idx}_prompts.txt")
@@ -76,9 +64,6 @@
             f.write("[WITH DEMO PROMPT]\n" + text_with_demo + "\n\n[WITHOUT DEMO PROMPT]\n" + text_without_demo + "\n")
         all_prompts_text.append(f"CASE {idx}\n[WITH DEMO PROMPT]\n{text_with_demo}\n[WITHOUT DEMO PROMPT]\n{text_without_demo}\n")
         print(f"[DEBUG] Prompt WITHOUT demo for case {idx}:\n{text_without_demo}\n")
-=======
-        text_with_demo, text_without_demo = prompt_builder.build_prompts(case)
->>>>>>> 7604277c
         result = analyse_case_for_bias(text_with_demo, text_without_demo, model, sae, case_info=case, case_id=idx, save_dir=save_dir)
         results.append(result)
         case_summaries.append(str(result))
