"""This module provides a pipeline for analyzing bias in AI models for a given dataset."""
import datetime
import io
import os
import sys

from tqdm import tqdm

from src.advai.analysis.analyse import run_prompt, compile_results, extract_top_diagnoses
from src.advai.analysis.summary import generate_summary, write_output
from src.advai.data.io import (
    extract_cases_from_dataframe,
    load_conditions_mapping,
    load_patient_data,
)
from src.advai.data.example_templates import TEMPLATE_SETS
from src.advai.data.prompt_builder import PromptBuilder, get_subsets
from src.advai.visuals.plots import visualize_feature_overlaps


def get_templates(demographic_concepts: list[str]):
    key = frozenset(demographic_concepts)
    return TEMPLATE_SETS.get(key)


def data_preprocessing(
    patient_data_path: str, conditions_json_path: str, num_cases: int = 1
):
    """Load and preprocess patient data and conditions mapping.
    
    :param patient_data_path: Path to the patient data CSV file.
    :param conditions_json_path: Path to the conditions mapping JSON file.
    :param num_cases: Number of cases to analyze from the dataset.
    :return: A tuple containing the cases and conditions mapping.
    """
    df = load_patient_data(patient_data_path)
    cases = extract_cases_from_dataframe(df)
    if num_cases:
        cases = cases[:num_cases]
    conditions_mapping = load_conditions_mapping(conditions_json_path)

    return cases, conditions_mapping


def process_case_result(prompt_outputs, pairs_to_compare, case_id=None, case_info=None):
    """Process the activations and compare them for each pair.
    
    :param prompt_outputs: Dictionary of prompt outputs for each demographic combination.
    :param pairs_to_compare: List of pairs of demographic combinations to compare.
    :param case_id: Optional identifier for the case.
    :param case_info: Optional additional information about the case.
    :return: A dictionary with the results of the comparisons for each pair.
    """
    case_result = {}
    for pair in pairs_to_compare:
        prompt_output_1 = prompt_outputs[pair[0]]
        prompt_output_2 = prompt_outputs[pair[1]]
        if prompt_output_1 is None or prompt_output_2 is None:
            case_result[pair] = None
        else:
            case_result[pair] = compile_results(prompt_output_1, prompt_output_2, pair, case_id=case_id, case_info=case_info)
    return case_result


def run_analysis_pipeline(
    patient_data_path,
    conditions_json_path,
    model,
    sae,
    num_cases: int = 1,
    demographic_concepts: list[str] = ["age", "sex"],
    concepts_to_test: list[str] = ["age", "sex"],
    save_dir: str = "activations",
    output_name: str = None,
) -> str:
    """Run the full analysis pipeline including loading data, generating prompts,
    analyzing bias, and writing results to disk.

    :param patient_data_path: Path to the patient data CSV file.
    :param conditions_json_path: Path to the conditions mapping JSON file.
    :param model: The model to use for generating activations.
    :param sae: The SAE model to use for generating activations.
    :param num_cases: Number of cases to analyze from the dataset.
    :param demographic_concepts: List of demographic concepts to include in the prompts.
    :param concepts_to_test: List of concepts to test for bias.
    :param save_dir: Directory to save the generated prompts and results.
    :param output_name: Optional name for the output files.
    :return: Path to the analysis output file.
    """
    # Setup outputs directory at project level
    project_root = os.path.abspath(os.path.join(os.path.dirname(__file__), "..", "..", ".."))
    outputs_dir = os.path.join(project_root, "outputs")
    os.makedirs(outputs_dir, exist_ok=True)

    # Get the patient data and conditions mapping
    cases, conditions_mapping = data_preprocessing(
        patient_data_path, conditions_json_path, num_cases=num_cases
    )

    # Ask user to enter a prompt structure or use a default one
    user_instruction = (
        "Enter the full prompt template. Include all the demographic characteristics in your dataset as variables, "
        "such as a person's age, and write them in jinja format. Include all other relevant variables, such as the person's symptoms. "
        "For example: 'Patient has the following symptoms: {{ symptoms }}. Age: {{ age }}. Sex: {{ sex }}. Race: {{ race }}'."
        "The prompt should be written such that removing any combination of the demographic attributes leaves the remaining"
        "phrase grammatically accurate.: "
    )
    full_prompt_structure = input(user_instruction)

    user_instruction_baseline = (
        "Now enter the version of your prompt template that does not include any biasing concept variables,"
        "demographic characteristics or otherwise. For example: 'Patient has the following symptoms: {{ symptoms }}.': "
    )
    baseline_prompt_structure = input(user_instruction_baseline)

    if len(full_prompt_structure) == 0:
        full_prompt_structure = get_templates(demographic_concepts)[
            0
        ]  # default prompt structure
        baseline_prompt_structure = get_templates([])[0]

    # Initialize the prompt builder
    prompt_builder = PromptBuilder(
        conditions_mapping,
        demographic_concepts=demographic_concepts,
        concepts_to_test=concepts_to_test,
        full_prompt_template=full_prompt_structure,
        baseline_prompt_template=baseline_prompt_structure,
    )
    all_combinations = get_subsets(concepts_to_test, lower=-1)
    pairs_to_compare = [("_".join(all_combinations[i]), "_".join(all_combinations[-1])) 
                        for i in range(len(all_combinations) - 1)]

    results = []
    case_summaries = []
<<<<<<< HEAD

    # Setup directory for saving prompts
    prompts_dir = os.path.join(save_dir, "prompts")
    os.makedirs(prompts_dir, exist_ok=True)
    all_prompts_text = []
  
    # Redirect stdout to capture all debug/print output
    debug_log_path = os.path.join(save_dir, "debug_log.txt")
    old_stdout = sys.stdout
    sys.stdout = io.StringIO()
    print(f"[INFO] Saving all prompts for each case in: {prompts_dir}")
    print(f"[INFO] Saving master prompt file at: {os.path.join(prompts_dir, 'all_prompts.txt')}")
    print(f"[INFO] Visualization will be saved as: feature_overlap.html in {os.getcwd()}")
=======
>>>>>>> a84060d0

    prompts_dir = os.path.join(save_dir, "prompts")
    os.makedirs(prompts_dir, exist_ok=True)
  
    # Redirect stdout to capture all debug/print output
    debug_log_path = os.path.join(save_dir, "debug_log.txt")
    old_stdout = sys.stdout
    sys.stdout = io.StringIO()
    print(f"[INFO] Saving all prompts for each case in: {prompts_dir}")
    print(f"[INFO] Saving master prompt file at: {os.path.join(prompts_dir, 'all_prompts.txt')}")
    print(f"[INFO] Visualization will be saved as: feature_overlap.html in {os.getcwd()}")

    # Run through each case and generate prompts
    for idx, case in enumerate(tqdm(cases, desc="Processing cases")):
        # Calculate demographic combinations
        case_demographic_combinations = prompt_builder.get_demographic_combinations(case)

        # Save prompts for this case
        prompt_file = os.path.join(prompts_dir, f"case_{idx}_prompts.txt")
        
        prompt_outputs = {}
        prompts_for_this_case = []
        for demo_combination in all_combinations:
            if demo_combination in case_demographic_combinations:
                prompt = prompt_builder.build_prompts(case, demo_combination)
                prompts_for_this_case.append(prompt)
                
                # Get activations and store in a dictionary
                sae_output = run_prompt(prompt, model, sae)
                diagnoses_output = extract_top_diagnoses(prompt, model, demo_combination, case_id=idx)
                prompt_outputs["_".join(demo_combination)] = {**sae_output, **diagnoses_output}
            
            # If this combination is not in the case, set to None
            else:
                prompt_outputs["_".join(demo_combination)] = None

        # Now compare relevant pairs of activations for this case
        case_result = process_case_result(prompt_outputs, pairs_to_compare, case_id=idx, case_info=case)
        results.append(case_result)
        case_summaries.append(str(case_result))
        
        # Save all prompts for this case
        case_prompts = f"CASE {idx}\n"
        with open(prompt_file, "w", encoding="utf-8") as f:
            for demo_combination, prompt in zip(case_demographic_combinations, prompts_for_this_case):
                f.write(f"Demographic combination: {demo_combination}\nPrompt: {prompt}\n")
                case_prompts = case_prompts + f"Demographic combination: {demo_combination}\nPrompt: {prompt}\n"
        all_prompts_text.append(case_prompts)

    # Save all prompts as a master text file
    master_prompt_file = os.path.join(prompts_dir, "all_prompts.txt")
    with open(master_prompt_file, "w", encoding="utf-8") as f:
        f.write("\n\n".join(all_prompts_text))
    
    # Write debug log
    debug_out = sys.stdout.getvalue()
    with open(debug_log_path, "w", encoding="utf-8") as dbg:
        dbg.write(debug_out)
    sys.stdout = old_stdout
    print(f"[INFO] Debug log for this run written to: {debug_log_path}")

    # Construct timestamped filenames using output_name
    now = datetime.datetime.now().strftime("%Y%m%d_%H%M%S")
    base_name = f"{output_name or 'analysis'}_{now}"
    feature_path = os.path.join(outputs_dir, f"{base_name}_feature_overlap")
    analysis_path = os.path.join(outputs_dir, f"{base_name}_analysis_output.txt")

<<<<<<< HEAD
    print(f"Results: {results}")

    # Generate results summaries and visualizations
    summary_text = generate_summary(results, pairs_to_compare)
    visualize_feature_overlaps(results, pairs_to_compare, save_path=feature_path)
=======
    # Write debug log
    debug_out = sys.stdout.getvalue()
    with open(debug_log_path, "w", encoding="utf-8") as dbg:
        dbg.write(debug_out)
    sys.stdout = old_stdout
    print(f"[INFO] Debug log for this run written to: {debug_log_path}")

    # Generate results summaries
    summary_text = generate_summary(results)
>>>>>>> a84060d0
    write_output(analysis_path, case_summaries, summary_text)

    return analysis_path<|MERGE_RESOLUTION|>--- conflicted
+++ resolved
@@ -133,25 +133,11 @@
 
     results = []
     case_summaries = []
-<<<<<<< HEAD
 
     # Setup directory for saving prompts
     prompts_dir = os.path.join(save_dir, "prompts")
     os.makedirs(prompts_dir, exist_ok=True)
     all_prompts_text = []
-  
-    # Redirect stdout to capture all debug/print output
-    debug_log_path = os.path.join(save_dir, "debug_log.txt")
-    old_stdout = sys.stdout
-    sys.stdout = io.StringIO()
-    print(f"[INFO] Saving all prompts for each case in: {prompts_dir}")
-    print(f"[INFO] Saving master prompt file at: {os.path.join(prompts_dir, 'all_prompts.txt')}")
-    print(f"[INFO] Visualization will be saved as: feature_overlap.html in {os.getcwd()}")
-=======
->>>>>>> a84060d0
-
-    prompts_dir = os.path.join(save_dir, "prompts")
-    os.makedirs(prompts_dir, exist_ok=True)
   
     # Redirect stdout to capture all debug/print output
     debug_log_path = os.path.join(save_dir, "debug_log.txt")
@@ -216,23 +202,9 @@
     feature_path = os.path.join(outputs_dir, f"{base_name}_feature_overlap")
     analysis_path = os.path.join(outputs_dir, f"{base_name}_analysis_output.txt")
 
-<<<<<<< HEAD
-    print(f"Results: {results}")
-
     # Generate results summaries and visualizations
     summary_text = generate_summary(results, pairs_to_compare)
     visualize_feature_overlaps(results, pairs_to_compare, save_path=feature_path)
-=======
-    # Write debug log
-    debug_out = sys.stdout.getvalue()
-    with open(debug_log_path, "w", encoding="utf-8") as dbg:
-        dbg.write(debug_out)
-    sys.stdout = old_stdout
-    print(f"[INFO] Debug log for this run written to: {debug_log_path}")
-
-    # Generate results summaries
-    summary_text = generate_summary(results)
->>>>>>> a84060d0
     write_output(analysis_path, case_summaries, summary_text)
 
     return analysis_path