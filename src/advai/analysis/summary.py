--- conflicted
+++ resolved
@@ -10,12 +10,10 @@
         str: The summary text
     """
     total_cases = len(results)
-<<<<<<< HEAD
-    n_changed = sum(1 for r in results if r.get('n_active_with') != r.get('n_active_without'))
-=======
+
     n_changed = sum(1 for r in results if r['n_active_1'] != r['n_active_2'])
 
->>>>>>> 6bbfc0c7
+
     lines = [
         "=== SUMMARY ===",
         f"Total cases: {total_cases}",
